--- conflicted
+++ resolved
@@ -270,11 +270,7 @@
         :return: a Game instance.
         """
         scores = list(reversed(range(self.nb_goods)))
-<<<<<<< HEAD
-        agents_ids = list(self.registered_agents)
-=======
         agents_ids = sorted(self.registered_agents)
->>>>>>> 07433660
         self._agent_pbk_to_id = dict(map(reversed, enumerate(agents_ids)))
         self._current_game = Game.generate_game(self.nb_agents, self.nb_goods, self.money_endowment, scores, self.fee,
                                                 agents_ids)

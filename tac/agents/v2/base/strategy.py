# -*- coding: utf-8 -*-

# ------------------------------------------------------------------------------
#
#   Copyright 2018-2019 Fetch.AI Limited
#
#   Licensed under the Apache License, Version 2.0 (the "License");
#   you may not use this file except in compliance with the License.
#   You may obtain a copy of the License at
#
#       http://www.apache.org/licenses/LICENSE-2.0
#
#   Unless required by applicable law or agreed to in writing, software
#   distributed under the License is distributed on an "AS IS" BASIS,
#   WITHOUT WARRANTIES OR CONDITIONS OF ANY KIND, either express or implied.
#   See the License for the specific language governing permissions and
#   limitations under the License.
#
# ------------------------------------------------------------------------------
from abc import abstractmethod
from enum import Enum
from typing import List, Set, Optional

from oef.schema import Description

from tac.platform.game import WorldState


class RegisterAs(Enum):
    SELLER = 'seller'
    BUYER = 'buyer'
    BOTH = 'both'


class SearchFor(Enum):
    SELLERS = 'sellers'
    BUYERS = 'buyers'
    BOTH = 'both'


class Strategy:

    def __init__(self, register_as: RegisterAs = RegisterAs.BOTH, search_for: SearchFor = SearchFor.BOTH, is_world_modeling: bool = False):
        """
        Initializes the strategy

        :param register_as: determines whether the agent registers as seller, buyer or both
        :param search_for: determines whether the agent searches for sellers, buyers or both
        :param is_world_modeling: determines whether the agent has a model of the world
        """
        self._register_as = register_as
        self._search_for = search_for
        self._is_world_modeling = is_world_modeling

    @property
    def is_world_modeling(self) -> bool:
        return self._is_world_modeling

    @property
    def is_registering_as_seller(self) -> bool:
        return self._register_as == RegisterAs.SELLER or self._register_as == RegisterAs.BUYER

    @property
    def is_searching_for_sellers(self) -> bool:
        return self._search_for == SearchFor.SELLERS or self._search_for == SearchFor.BOTH

    @property
    def is_registering_as_buyer(self) -> bool:
        return self._register_as == RegisterAs.BUYER or self._register_as == RegisterAs.BOTH

    @property
    def is_searching_for_buyers(self) -> bool:
        return self._search_for == SearchFor.BUYERS or self._search_for == SearchFor.BOTH

    @abstractmethod
    def supplied_good_quantities(self, current_holdings: List[int]) -> List[int]:
        """
        Generates list of quantities which are supplied.

        :param current_holdings: a list of current good holdings
        :return: a list of quantities
        """

    @abstractmethod
    def supplied_good_pbks(self, good_pbks: List[str], current_holdings: List[int]) -> Set[str]:
        """
        Generates set of good pbks which are supplied.

        :param good_pbks: a list of good pbks
        :param current_holdings: a list of current good holdings
        :return: a set of pbks
        """

    @abstractmethod
    def demanded_good_quantities(self, current_holdings: List[int]) -> List[int]:
        """
        Generates list of quantities which are demanded.

        :param current_holdings: a list of current good holdings
        :return: a list of quantities
        """

    @abstractmethod
    def demanded_good_pbks(self, good_pbks: List[str], current_holdings: List[int]) -> Set[str]:
        """
        Generates set of good pbks which are demanded.

        :param good_pbks: a list of good pbks
        :param current_holdings: a list of current good holdings
        :return: a set of pbks
        """

    @abstractmethod
<<<<<<< HEAD
    def get_proposals(self, good_pbks: List[str], current_holdings: List[int], utility_params: List[float], tx_fee: float, is_seller: bool, world_state: Optional[WorldState]) -> List[Description]:
=======
    def get_proposals(self, good_pbks: List[str], current_holdings: List[int], utility_params: List[float],
                      tx_fee: float, is_seller: bool, world_state: Optional[WorldState]) -> List[Description]:
>>>>>>> 2dfec063
        """
        Generates proposals from the seller/buyer.

        :param good_pbks: a list of good pbks
        :param current_holdings: a list of current good holdings
        :param utility_params: a list of utility params
        :param tx_fee: the transaction fee
        :param is_seller: Boolean indicating the role of the agent
        :param world_state: the world state modelled by the agent

        :return: a list of proposals in Description form
        """<|MERGE_RESOLUTION|>--- conflicted
+++ resolved
@@ -111,12 +111,8 @@
         """
 
     @abstractmethod
-<<<<<<< HEAD
-    def get_proposals(self, good_pbks: List[str], current_holdings: List[int], utility_params: List[float], tx_fee: float, is_seller: bool, world_state: Optional[WorldState]) -> List[Description]:
-=======
     def get_proposals(self, good_pbks: List[str], current_holdings: List[int], utility_params: List[float],
                       tx_fee: float, is_seller: bool, world_state: Optional[WorldState]) -> List[Description]:
->>>>>>> 2dfec063
         """
         Generates proposals from the seller/buyer.
 

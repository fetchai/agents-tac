--- conflicted
+++ resolved
@@ -35,10 +35,7 @@
     <thead>
       <tr>
         <th>agent id</th>
-<<<<<<< HEAD
-=======
         <th>initial score</th>
->>>>>>> 07433660
         <th>endowments</th>
         <th>preferences</th>
         <th>final holdings</th>
@@ -50,19 +47,12 @@
       {% for game_state in game_states %}
         <tr>
           <th>{{ game_state.agent_id }}</th>
-<<<<<<< HEAD
-=======
           <th>{{ game_state.score_good_quantities(game_state.initial_endowment) + game_state.initial_money}}</th>
->>>>>>> 07433660
           <th>{{ game_state.initial_endowment }}</th>
           <th>{{ game_state.scores_by_good }}</th>
           <th>{{ game_state.current_holdings }}</th>
           <th>{{ game_state.balance }}</th>
-<<<<<<< HEAD
-          <th>{{ game_state.get_score }}</th>
-=======
           <th>{{ game_state.get_score() }}</th>
->>>>>>> 07433660
         </tr>
       {% endfor %}
     </tbody>

--- conflicted
+++ resolved
@@ -342,15 +342,9 @@
     @staticmethod
     def generate_game(nb_agents: int,
                       nb_goods: int,
-<<<<<<< HEAD
-                      money_endowment: int,
                       tx_fee: float,
-                      base_amount: int,
-=======
-                      tx_fee: int,
                       money_endowment: int,
                       base_good_endowment: int,
->>>>>>> 6a731ba8
                       lower_bound_factor: int,
                       upper_bound_factor: int,
                       agent_pbks: List[str],
@@ -359,8 +353,8 @@
         Generate a game, the endowments and the utilites.
         :param nb_agents: the number of agents.
         :param nb_goods: the number of goods.
+        :param tx_fee: the fee to pay per transaction.
         :param money_endowment: the initial amount of money for every agent.
-        :param tx_fee: the fee to pay per transaction.
         :param base_good_endowment: the base amount of instances per good.
         :param lower_bound_factor: the lower bound of a uniform distribution.
         :param upper_bound_factor: the upper bound of a uniform distribution

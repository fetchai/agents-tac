--- conflicted
+++ resolved
@@ -1,11 +1,7 @@
 {
     "_meta": {
         "hash": {
-<<<<<<< HEAD
-            "sha256": "be6d025918cabe32c2faed312b04fcc9ed0cdc1fa991c47a7f939fc449235c21"
-=======
-            "sha256": "5e2404075451c3564c7fefc4b14c6ecff69b801b731a641b609e71ffb948bf92"
->>>>>>> 5e4eefd4
+            "sha256": "1b06d9bf102b0bbe69f6673633f433b33a5c67e6a7d3911d18742f3d1e8983e5"
         },
         "pipfile-spec": 6,
         "requires": {
